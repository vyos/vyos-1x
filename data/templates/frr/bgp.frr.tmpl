{### MACRO definition for recurring peer patter, this can be either fed by a ###}
{### peer-group or an individual BGP neighbor ###}
{% macro bgp_neighbor(neighbor, config, peer_group=false) %}
{%   if peer_group == true %}
 neighbor {{ neighbor }} peer-group
{%   elif config.peer_group is defined and config.peer_group is not none %}
 neighbor {{ neighbor }} peer-group {{ config.peer_group }}
{%   endif %}
{%   if config.remote_as is defined and config.remote_as is not none %}
 neighbor {{ neighbor }} remote-as {{ config.remote_as }}
{%   endif %}
{%   if config.interface is defined and config.interface.remote_as is defined and config.interface.remote_as is not none %}
 neighbor {{ neighbor }} interface remote-as {{ config.interface.remote_as }}
{%   endif %}
{%   if config.advertisement_interval is defined and config.advertisement_interval is not none %}
 neighbor {{ neighbor }} advertisement-interval {{ config.advertisement_interval }}
{%   endif %}
{%   if config.bfd is defined %}
 neighbor {{ neighbor }} bfd
{%   endif %}
{%   if config.capability is defined and config.capability is not none %}
{%     if config.capability.dynamic is defined %}
 neighbor {{ neighbor }} capability dynamic
{%     endif %}
{%     if config.capability.extended_nexthop is defined %}
 neighbor {{ neighbor }} capability extended-nexthop
{%     endif %}
{%   endif %}
{%   if config.description is defined and config.description is not none %}
 neighbor {{ neighbor }} description {{ config.description }}
{%   endif %}
{%   if config.disable_capability_negotiation is defined %}
 neighbor {{ neighbor }} dont-capability-negotiate
{%   endif %}
{%   if config.ebgp_multihop is defined and config.ebgp_multihop is not none %}
 neighbor {{ neighbor }} ebgp-multihop {{ config.ebgp_multihop }}
{%   endif %}
{%   if config.local_as is defined and config.local_as is not none %}
{%     for local_asn in config.local_as %}
 neighbor {{ neighbor }} local-as {{ local_asn }} {{ 'no-prepend' if config.local_as[local_asn].no_prepend is defined }}
{%     endfor %}
{%   endif %}
{%   if config.override_capability is defined %}
 neighbor {{ neighbor }} override-capability
{%   endif %}
{%   if config.passive is defined %}
 neighbor {{ neighbor }} passive
{%   endif %}
{%   if config.password is defined and config.password is not none %}
 neighbor {{ neighbor }} password {{ config.password }}
{%   endif %}
{%   if config.port is defined and config.port is not none %}
 neighbor {{ neighbor }} port {{ config.port }}
{%   endif %}
{%   if config.shutdown is defined %}
 neighbor {{ neighbor }} shutdown
{%   endif %}
{%   if config.strict_capability_match is defined %}
 neighbor {{ neighbor }} strict-capability-match
{%   endif %}
{%   if config.ttl_security is defined and config.ttl_security.hops is defined and config.ttl_security.hops is not none %}
 neighbor {{ neighbor }} ttl-security hops {{ config.ttl_security.hops }}
{%   endif %}
{%   if config.timers is defined %}
{%     if config.timers.connect is defined and config.timers.connect is not none %}
 neighbor {{ neighbor }} timers connect {{ config.timers.connect }}
{%     endif %}
{%     if config.timers.holdtime is defined and config.timers.keepalive is defined and config.timers.holdtime is not none and config.timers.keepalive is not none %}
 neighbor {{ neighbor }} timers {{ config.timers.keepalive }} {{ config.timers.holdtime }}
{%     endif %}
{%   endif %}
{%   if config.update_source is defined and config.update_source is not none %}
 neighbor {{ neighbor }} update-source {{ config.update_source }}
{%   endif %}
{%   if config.interface is defined and config.interface is not none %}
{%     if config.interface.peer_group is defined and config.interface.peer_group is not none %}
 neighbor {{ neighbor }} interface peer-group {{ config.interface.peer_group }}
{%     endif %}
{%     if config.interface.v6only is defined and config.interface.v6only is not none %}
{%       if config.interface.v6only.peer_group is defined and config.interface.v6only.peer_group is not none %}
 neighbor {{ neighbor }} interface v6only peer-group {{ config.interface.v6only.peer_group }}
{%       endif %}
{%       if config.interface.v6only.remote_as is defined and config.interface.v6only.remote_as is not none %}
 neighbor {{ neighbor }} interface v6only remote-as {{ config.interface.v6only.remote_as }}
{%       endif %}
{%     endif %}
{%   endif %}
 !
{%   if config.address_family is defined and config.address_family is not none %}
{%     for afi, afi_config in config.address_family.items() %}
{%       if afi == 'ipv4_unicast' %}
 address-family ipv4 unicast
{%       elif afi == 'ipv4_multicast' %}
 address-family ipv4 multicast
{%       elif afi == 'ipv4_labeled_unicast' %}
 address-family ipv4 labeled-unicast
{%       elif afi == 'ipv4_vpn' %}
 address-family ipv4 vpn
{%       elif afi == 'ipv4_flowspec' %}
 address-family ipv4 flowspec
{%       elif afi == 'ipv6_unicast' %}
 address-family ipv6 unicast
{%       elif afi == 'ipv6_multicast' %}
 address-family ipv6 multicast
{%       elif afi == 'ipv6_labeled_unicast' %}
 address-family ipv6 labeled-unicast
{%       elif afi == 'ipv6_vpn' %}
 address-family ipv6 vpn
{%       elif afi == 'ipv6_flowspec' %}
 address-family ipv6 flowspec
{%       elif afi == 'l2vpn_evpn' %}
 address-family l2vpn evpn
{%       endif %}
{%       if afi_config.addpath_tx_all is defined %}
  neighbor {{ neighbor }} addpath-tx-all-paths
{%       endif %}
{%       if afi_config.addpath_tx_per_as is defined %}
  neighbor {{ neighbor }} addpath-tx-bestpath-per-AS
{%       endif %}
{%       if afi_config.allowas_in is defined and afi_config.allowas_in is not none %}
  neighbor {{ neighbor }} allowas-in {{ afi_config.allowas_in.number if afi_config.allowas_in.number is defined }}
{%       endif %}
{%       if afi_config.as_override is defined %}
  neighbor {{ neighbor }} as-override
{%       endif %}
{%       if afi_config.remove_private_as is defined %}
  neighbor {{ neighbor }} remove-private-AS
{%       endif %}
{%       if afi_config.route_reflector_client is defined %}
  neighbor {{ neighbor }} route-reflector-client
{%       endif %}
{%       if afi_config.weight is defined and afi_config.weight is not none %}
  neighbor {{ neighbor }} weight {{ afi_config.weight }}
{%       endif %}
{%       if afi_config.attribute_unchanged is defined and afi_config.attribute_unchanged is not none %}
  neighbor {{ neighbor }} attribute-unchanged {{ 'as-path ' if afi_config.attribute_unchanged.as_path is defined }}{{ 'med ' if afi_config.attribute_unchanged.med is defined }}{{ 'next-hop ' if afi_config.attribute_unchanged.next_hop is defined }}
{%       endif %}
{%       if afi_config.capability is defined and afi_config.capability.orf is defined and afi_config.capability.orf.prefix_list is defined and afi_config.capability.orf.prefix_list.send is defined %}
  neighbor {{ neighbor }} capability orf prefix-list send
{%       endif %}
{%       if afi_config.capability is defined and afi_config.capability.orf is defined and afi_config.capability.orf.prefix_list is defined and afi_config.capability.orf.prefix_list.receive is defined %}
  neighbor {{ neighbor }} capability orf prefix-list receive
{%       endif %}
{%       if afi_config.default_originate is defined %}
  neighbor {{ neighbor }} default-originate {{ 'route-map ' + afi_config.default_originate.route_map if afi_config.default_originate.route_map is defined }}
{%       endif %}
{%       if afi_config.distribute_list is defined and afi_config.distribute_list is not none %}
{%         if afi_config.distribute_list.export is defined and afi_config.distribute_list.export is not none %}
  neighbor {{ neighbor }} distribute-list {{ afi_config.distribute_list.export }} out
{%         endif %}
{%         if afi_config.distribute_list.import is defined and afi_config.distribute_list.import is not none %}
  neighbor {{ neighbor }} distribute-list {{ afi_config.distribute_list.import }} in
{%         endif %}
{%       endif %}
{%       if afi_config.filter_list is defined and afi_config.filter_list is not none %}
{%         if afi_config.filter_list.export is defined and afi_config.filter_list.export is not none %}
  neighbor {{ neighbor }} filter-list {{ afi_config.filter_list.export }} out
{%         endif %}
{%         if afi_config.filter_list.import is defined and afi_config.filter_list.import is not none %}
  neighbor {{ neighbor }} filter-list {{ afi_config.filter_list.import }} in
{%         endif %}
{%       endif %}
{%       if afi_config.maximum_prefix is defined and afi_config.maximum_prefix is not none %}
  neighbor {{ neighbor }} maximum-prefix {{ afi_config.maximum_prefix }}
{%       endif %}
{%       if afi_config.nexthop_self is defined %}
  neighbor {{ neighbor }} next-hop-self {{ 'force' if afi_config.nexthop_self.force is defined }}
{%       endif %}
{%       if afi_config.route_server_client is defined %}
  neighbor {{ neighbor }} route-server-client
{%       endif %}
{%       if afi_config.route_map is defined and afi_config.route_map is not none %}
{%         if afi_config.route_map.export is defined and afi_config.route_map.export is not none %}
  neighbor {{ neighbor }} route-map {{ afi_config.route_map.export }} out
{%         endif %}
{%         if afi_config.route_map.import is defined and afi_config.route_map.import is not none %}
  neighbor {{ neighbor }} route-map {{ afi_config.route_map.import }} in
{%         endif %}
{%       endif %}
{%       if afi_config.prefix_list is defined and afi_config.prefix_list is not none %}
{%         if afi_config.prefix_list.export is defined and afi_config.prefix_list.export is not none %}
  neighbor {{ neighbor }} prefix-list  {{ afi_config.prefix_list.export }} out
{%         endif %}
{%         if afi_config.prefix_list.import is defined and afi_config.prefix_list.import is not none %}
  neighbor {{ neighbor }} prefix-list  {{ afi_config.prefix_list.import }} in
{%         endif %}
{%       endif %}
{%       if afi_config.soft_reconfiguration is defined and afi_config.soft_reconfiguration.inbound is defined %}
  neighbor {{ neighbor }} soft-reconfiguration inbound
{%       endif %}
{%       if afi_config.unsuppress_map is defined and afi_config.unsuppress_map is not none %}
  neighbor {{ neighbor }} unsuppress-map {{ afi_config.unsuppress_map }}
{%       endif %}
{%       if afi_config.disable_send_community is defined and afi_config.disable_send_community.extended is defined %}
 no neighbor {{ neighbor }} send-community extended
{%       endif %}
{%       if afi_config.disable_send_community is defined and afi_config.disable_send_community.standard is defined %}
 no neighbor {{ neighbor }} send-community standard
{%       endif %}
  neighbor {{ neighbor }} activate
 exit-address-family
 !
{%     endfor %}
{%   endif %}
{% endmacro %}
!
router bgp {{ local_as }} {{ 'vrf ' + vrf if vrf is defined and vrf is not none }}
{% if parameters is defined and parameters.ebgp_requires_policy is defined %}
 bgp ebgp-requires-policy
{% else %}
 no bgp ebgp-requires-policy
{% endif %}
{% if parameters is defined and parameters.default is defined and parameters.default.no_ipv4_unicast is defined %}
{#   Option must be set before any neighbor - see https://phabricator.vyos.net/T3463 #}
 no bgp default ipv4-unicast
{% endif %}
{# Workaround for T2100 until we have decided about a migration script #}
 no bgp network import-check
{% if address_family is defined and address_family is not none %}
{%   for afi, afi_config in address_family.items() %}
 !
{%     if afi == 'ipv4_unicast' %}
 address-family ipv4 unicast
{%     elif afi == 'ipv4_multicast' %}
 address-family ipv4 multicast
{%     elif afi == 'ipv4_labeled_unicast' %}
 address-family ipv4 labeled-unicast
{%     elif afi == 'ipv4_vpn' %}
 address-family ipv4 vpn
{%     elif afi == 'ipv4_flowspec' %}
 address-family ipv4 flowspec
{%     elif afi == 'ipv6_unicast' %}
 address-family ipv6 unicast
{%     elif afi == 'ipv6_multicast' %}
 address-family ipv6 multicast
{%     elif afi == 'ipv6_labeled_unicast' %}
 address-family ipv6 labeled-unicast
{%     elif afi == 'ipv6_vpn' %}
 address-family ipv6 vpn
{%     elif afi == 'ipv6_flowspec' %}
 address-family ipv6 flowspec
{%     elif afi == 'l2vpn_evpn' %}
 address-family l2vpn evpn
{%     endif %}
{%     if afi_config.aggregate_address is defined and afi_config.aggregate_address is not none %}
{%       for ip in afi_config.aggregate_address %}
  aggregate-address {{ ip }}{{ ' as-set' if afi_config.aggregate_address[ip].as_set is defined }}{{ ' summary-only' if afi_config.aggregate_address[ip].summary_only is defined }}
{%       endfor %}
{%     endif %}
{%     if afi_config.maximum_paths is defined and afi_config.maximum_paths.ebgp is defined and afi_config.maximum_paths.ebgp is not none %}
  maximum-paths {{ afi_config.maximum_paths.ebgp }}
{%     endif %}
{%     if afi_config.maximum_paths is defined and afi_config.maximum_paths.ibgp is defined and afi_config.maximum_paths.ibgp is not none %}
  maximum-paths ibgp {{ afi_config.maximum_paths.ibgp }}
{%     endif %}
{%     if afi_config.redistribute is defined and afi_config.redistribute is not none %}
{%       for protocol in afi_config.redistribute %}
{%         if protocol == 'table' %}
  redistribute table {{ afi_config.redistribute[protocol].table }}
{%         else %}
{%           set redistribution_protocol = protocol %}
{%             if protocol == 'ospfv3' %}
{%               set redistribution_protocol = 'ospf6' %}
{%             endif %}
  redistribute {{ redistribution_protocol }}{% if afi_config.redistribute[protocol].metric is defined %} metric {{ afi_config.redistribute[protocol].metric }}{% endif %}{% if afi_config.redistribute[protocol].route_map is defined %} route-map {{ afi_config.redistribute[protocol].route_map }}{% endif %}
{#######   we need this blank line!! #######}

{%         endif %}
{%       endfor %}
{%     endif %}
{%     if afi_config.network is defined and afi_config.network is not none %}
{%       for network in afi_config.network %}
  network {{ network }}{% if afi_config.network[network].route_map is defined %} route-map {{ afi_config.network[network].route_map }}{% endif %}{% if afi_config.network[network].backdoor is defined %} backdoor{% endif %}{% if afi_config.network[network].rd is defined and afi_config.network[network].label is defined%} rd {{ afi_config.network[network].rd }} label {{ afi_config.network[network].label }}{% endif %}
{#######   we need this blank line!! #######}

{%       endfor %}
{%     endif %}
<<<<<<< HEAD
{%     if afi_config.distance is defined and afi_config.distance is not none %}
{%       if afi_config.distance is defined and afi_config.distance.external is defined and afi_config.distance.internal is defined and afi_config.distance.local is defined %}
 distance bgp {{ afi_config.distance.external }} {{ afi_config.distance.internal }} {{ afi_config.distance.local }}
{%       endif %}
{%       if afi_config.distance.prefix is defined and afi_config.distance.prefix is not none %}
{%         for prefix in afi_config.distance.prefix %}
 distance {{ afi_config.distance.prefix[prefix].distance }} {{ prefix }}
{%         endfor %}
{%       endif %}
{%     endif %}
{%     if afi_config.local_install is defined and afi_config.local_install is not none %}
{%       for interface in afi_config.local_install.interface %}
 local-install {{ interface }}
=======
{%     if afi_config.advertise is defined and afi_config.advertise is not none %}
{%       for adv_afi, adv_afi_config in afi_config.advertise.items() %}
{%         if adv_afi_config.unicast is defined and adv_afi_config.unicast is not none %}
 advertise {{ adv_afi }} unicast {{ 'route-map ' + adv_afi_config.unicast.route_map if adv_afi_config.unicast.route_map is defined }}
{%     endif %}
>>>>>>> 7a483967
{%       endfor %}
{%     endif %}
{%     if afi_config.advertise_all_vni is defined %}
  advertise-all-vni
{%     endif %}
{%     if afi_config.advertise_default_gw is defined %}
  advertise-default-gw
{%     endif %}
{%     if afi_config.advertise_pip is defined and afi_config.advertise_pip is not none %}
  advertise-pip ip {{ afi_config.advertise_pip }}
{%     endif %}
{%     if afi_config.advertise_svi_ip is defined %}
  advertise-svi-ip
{%     endif %}
{%     if afi_config.rt_auto_derive is defined %}
 autort rfc8365-compatible
{%     endif %}
{%     if afi_config.flooding is defined and afi_config.flooding.disable is defined %}
 flooding disable
{%     endif %}
{%     if afi_config.flooding is defined and afi_config.flooding.head_end_replication is defined %}
 flooding head-end-replication
{%     endif %}
{%     if afi_config.rd is defined and afi_config.rd is not none %}
 rd {{ afi_config.rd }}
{%     endif %}
{%     if afi_config.route_target is defined and afi_config.route_target is not none %}
{%       if afi_config.route_target.both is defined and afi_config.route_target.both is not none %}
 route-target both {{ afi_config.route_target.both }}
{%       endif %}
{%       if afi_config.route_target.export is defined and afi_config.route_target.export is not none %}
 route-target export {{ afi_config.route_target.export }}
{%       endif %}
{%       if afi_config.route_target.import is defined and afi_config.route_target.import is not none %}
 route-target import {{ afi_config.route_target.import }}
{%       endif %}
{%     endif %}
{%     if afi_config.vni is defined and afi_config.vni is not none %}
{%       for vni, vni_config in afi_config.vni.items() %}
  vni {{ vni }}
{%         if vni_config.advertise_default_gw is defined %}
   advertise-default-gw
{%         endif %}
{%     if vni_config.advertise_svi_ip is defined %}
   advertise-svi-ip
{%     endif %}
{%     if vni_config.rd is defined and vni_config.rd is not none %}
   rd {{ vni_config.rd }}
{%     endif %}
{%     if vni_config.route_target is defined and vni_config.route_target is not none %}
{%       if vni_config.route_target.both is defined and vni_config.route_target.both is not none %}
   route-target both {{ vni_config.route_target.both }}
{%       endif %}
{%       if vni_config.route_target.export is defined and vni_config.route_target.export is not none %}
   route-target export {{ vni_config.route_target.export }}
{%       endif %}
{%       if vni_config.route_target.import is defined and vni_config.route_target.import is not none %}
   route-target import {{ vni_config.route_target.import }}
{%       endif %}
{%     endif %}
  exit-vni
{%       endfor %}
{%     endif %}
 exit-address-family
{%   endfor %}
{% endif %}
 !
{% if peer_group is defined and peer_group is not none %}
{%   for peer, config in peer_group.items() %}
{{ bgp_neighbor(peer, config, true) }}
{%   endfor %}
{% endif %}
 !
{% if neighbor is defined and neighbor is not none %}
{%   for peer, config in neighbor.items() %}
{{ bgp_neighbor(peer, config) }}
{%   endfor %}
{% endif %}
 !
{% if listen is defined %}
{%   if listen.limit is defined and listen.limit is not none %}
 bgp listen limit {{ listen.limit }}
{%   endif %}
{%   for prefix, options in listen.range.items() %}
{%     if options.peer_group is defined and options.peer_group is not none %}
 bgp listen range {{ prefix }} peer-group {{ options.peer_group }}
{%     endif %}
{%   endfor %}
{% endif %}
{% if parameters is defined %}
{%   if parameters.always_compare_med is defined %}
 bgp always-compare-med
{%   endif %}
{%   if parameters.bestpath is defined and parameters.bestpath is not none %}
{%     if parameters.bestpath.compare_routerid is defined %}
 bgp bestpath compare-routerid
{%     endif %}
{%     if parameters.bestpath.as_path is defined and parameters.bestpath.as_path is not none %}
{%       for option in parameters.bestpath.as_path %}
 bgp bestpath as-path {{ option|replace('_', '-') }}
{%       endfor %}
{%     endif %}
{%     if parameters.bestpath.med is defined and parameters.bestpath.med is not none %}
 bgp bestpath med {{ 'confed' if parameters.bestpath.med.confed is defined }} {{ 'missing-as-worst' if parameters.bestpath.med.missing_as_worst is defined }}
{%     endif %}
{%   endif %}
{%   if parameters.cluster_id is defined and parameters.cluster_id is not none %}
 bgp cluster-id {{ parameters.cluster_id }}
{%   endif %}
{%   if parameters.confederation is defined and parameters.confederation is not none %}
{%     if parameters.confederation.identifier is defined and parameters.confederation.identifier is not none %}
 bgp confederation identifier {{ parameters.confederation.identifier }}
{%     endif %}
{%     if parameters.confederation.peers is defined and parameters.confederation.peers is not none %}
 bgp confederation peers {{ parameters.confederation.peers }}
{%     endif %}
{%   endif %}
{%   if parameters.dampening is defined and parameters.dampening is defined and parameters.dampening.half_life is defined and parameters.dampening.half_life is not none %}
{# Doesn't work in current FRR configuration; vtysh (bgp dampening 16 751 2001 61) #}
 bgp dampening {{ parameters.dampening.half_life }} {{ parameters.dampening.re_use if parameters.dampening.re_use is defined }} {{ parameters.dampening.start_suppress_time if parameters.dampening.start_suppress_time is defined }} {{ parameters.dampening.max_suppress_time if parameters.dampening.max_suppress_time is defined }}
{%   endif %}
{%   if parameters.default is defined and parameters.default is not none %}
{%     if parameters.default.local_pref is defined and parameters.default.local_pref is not none %}
 bgp default local-preference {{ parameters.default.local_pref }}
{%     endif %}
{%   endif %}
{%   if parameters.deterministic_med is defined %}
 bgp deterministic-med
{%   endif %}
{%   if parameters.distance is defined and parameters.distance is not none %}
{%     if parameters.distance.global is defined and parameters.distance.global.external is defined and parameters.distance.global.internal is defined and parameters.distance.global.local is defined %}
  distance bgp {{ parameters.distance.global.external }} {{ parameters.distance.global.internal }} {{ parameters.distance.global.local }}
{%     endif %}
{%     if parameters.distance.prefix is defined and parameters.distance.prefix is not none %}
{%       for prefix in parameters.distance.prefix %}
  distance {{ parameters.distance.prefix[prefix].distance }} {{ prefix }}
{%       endfor %}
{%     endif %}
{%   endif %}
{%   if parameters.graceful_restart is defined %}
 bgp graceful-restart {{ 'stalepath-time ' + parameters.graceful_restart.stalepath_time if parameters.graceful_restart.stalepath_time is defined }}
{%   endif %}
{%   if parameters.graceful_shutdown is defined %}
 bgp graceful-shutdown
{%   endif %}
{%   if parameters.log_neighbor_changes is defined %}
 bgp log-neighbor-changes
{%   endif %}
{%   if parameters.network_import_check is defined %}
 bgp network import-check
{%   endif %}
{%   if parameters.no_client_to_client_reflection is defined %}
 no bgp client-to-client reflection
{%   endif %}
{%   if parameters.no_fast_external_failover is defined %}
 no bgp fast-external-failover
{%   endif %}
{%   if parameters.router_id is defined and parameters.router_id is not none %}
 bgp router-id {{ parameters.router_id }}
{%   endif %}
{% endif %}
{% if timers is defined and timers.keepalive is defined and timers.holdtime is defined %}
 timers bgp {{ timers.keepalive }} {{ timers.holdtime }}
{% endif %}
!
{% if route_map is defined and route_map is not none %}
ip protocol bgp route-map {{ route_map }}
{% endif %}
!<|MERGE_RESOLUTION|>--- conflicted
+++ resolved
@@ -275,7 +275,13 @@
 
 {%       endfor %}
 {%     endif %}
-<<<<<<< HEAD
+{%     if afi_config.advertise is defined and afi_config.advertise is not none %}
+{%       for adv_afi, adv_afi_config in afi_config.advertise.items() %}
+{%         if adv_afi_config.unicast is defined and adv_afi_config.unicast is not none %}
+ advertise {{ adv_afi }} unicast {{ 'route-map ' + adv_afi_config.unicast.route_map if adv_afi_config.unicast.route_map is defined }}
+{%         endif %}
+{%       endfor %}
+{%     endif %}
 {%     if afi_config.distance is defined and afi_config.distance is not none %}
 {%       if afi_config.distance is defined and afi_config.distance.external is defined and afi_config.distance.internal is defined and afi_config.distance.local is defined %}
  distance bgp {{ afi_config.distance.external }} {{ afi_config.distance.internal }} {{ afi_config.distance.local }}
@@ -289,13 +295,6 @@
 {%     if afi_config.local_install is defined and afi_config.local_install is not none %}
 {%       for interface in afi_config.local_install.interface %}
  local-install {{ interface }}
-=======
-{%     if afi_config.advertise is defined and afi_config.advertise is not none %}
-{%       for adv_afi, adv_afi_config in afi_config.advertise.items() %}
-{%         if adv_afi_config.unicast is defined and adv_afi_config.unicast is not none %}
- advertise {{ adv_afi }} unicast {{ 'route-map ' + adv_afi_config.unicast.route_map if adv_afi_config.unicast.route_map is defined }}
-{%     endif %}
->>>>>>> 7a483967
 {%       endfor %}
 {%     endif %}
 {%     if afi_config.advertise_all_vni is defined %}
