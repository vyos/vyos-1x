--- conflicted
+++ resolved
@@ -237,23 +237,6 @@
         self.assertIn(f'track_interface', config)
         self.assertIn(f'    {none_vrrp_interface}', config)
 
-<<<<<<< HEAD
-    def test_check_health_script(self):
-        sync_group = 'VyOS'
-
-        for group in groups:
-            vlan_id = group.lstrip('VLAN')
-            vip = f'100.64.{vlan_id}.1/24'
-            group_base = base_path + ['vrrp', 'group', group]
-
-            self.cli_set(['interfaces', 'ethernet', vrrp_interface, 'vif', vlan_id, 'address', inc_ip(vip, 1) + '/' + vip.split('/')[-1]])
-
-            self.cli_set(group_base + ['interface', f'{vrrp_interface}.{vlan_id}'])
-            self.cli_set(group_base + ['address', vip])
-            self.cli_set(group_base + ['vrid', vlan_id])
-
-            self.cli_set(group_base + ['health-check', 'ping', '127.0.0.1'])
-=======
     def test_05_set_multiple_peer_address(self):
         group = 'VyOS-WAN'
         vlan_id = '24'
@@ -269,46 +252,10 @@
         self.cli_set(group_base + ['peer-address', peer_address_1])
         self.cli_set(group_base + ['peer-address', peer_address_2])
         self.cli_set(group_base + ['vrid', vrid])
->>>>>>> c095867d
-
-        # commit changes
-        self.cli_commit()
-
-<<<<<<< HEAD
-        for group in groups:
-            config = getConfig(f'vrrp_instance {group}')
-            self.assertIn(f'track_script', config)
-
-        self.cli_set(base_path + ['vrrp', 'sync-group', sync_group, 'member', groups[0]])
-
-        with self.assertRaises(ConfigSessionError):
-            self.cli_commit()
-
-        self.cli_delete(base_path + ['vrrp', 'group', groups[0], 'health-check'])
-        self.cli_commit()
-
-        for group in groups[1:]:
-            config = getConfig(f'vrrp_instance {group}')
-            self.assertIn(f'track_script', config)
-
-        config = getConfig(f'vrrp_instance {groups[0]}')
-        self.assertNotIn(f'track_script', config)
-
-        config = getConfig(f'vrrp_sync_group {sync_group}')
-        self.assertNotIn(f'track_script', config)
-
-        self.cli_set(base_path + ['vrrp', 'sync-group', sync_group, 'health-check', 'ping', '127.0.0.1'])
-
-        # commit changes
-        self.cli_commit()
-
-        config = getConfig(f'vrrp_instance {groups[0]}')
-        self.assertNotIn(f'track_script', config)
-
-        config = getConfig(f'vrrp_sync_group {sync_group}')
-        self.assertIn(f'track_script', config)
-
-=======
+
+        # commit changes
+        self.cli_commit()
+
         config = getConfig(f'vrrp_instance {group}')
 
         self.assertIn(f'interface {vrrp_interface}', config)
@@ -316,7 +263,59 @@
         self.assertIn(f'unicast_peer', config)
         self.assertIn(f'    {peer_address_1}', config)
         self.assertIn(f'    {peer_address_2}', config)
->>>>>>> c095867d
+
+    def test_check_health_script(self):
+        sync_group = 'VyOS'
+
+        for group in groups:
+            vlan_id = group.lstrip('VLAN')
+            vip = f'100.64.{vlan_id}.1/24'
+            group_base = base_path + ['vrrp', 'group', group]
+
+            self.cli_set(['interfaces', 'ethernet', vrrp_interface, 'vif', vlan_id, 'address', inc_ip(vip, 1) + '/' + vip.split('/')[-1]])
+
+            self.cli_set(group_base + ['interface', f'{vrrp_interface}.{vlan_id}'])
+            self.cli_set(group_base + ['address', vip])
+            self.cli_set(group_base + ['vrid', vlan_id])
+
+            self.cli_set(group_base + ['health-check', 'ping', '127.0.0.1'])
+
+        # commit changes
+        self.cli_commit()
+
+        for group in groups:
+            config = getConfig(f'vrrp_instance {group}')
+            self.assertIn(f'track_script', config)
+
+        self.cli_set(base_path + ['vrrp', 'sync-group', sync_group, 'member', groups[0]])
+
+        with self.assertRaises(ConfigSessionError):
+            self.cli_commit()
+
+        self.cli_delete(base_path + ['vrrp', 'group', groups[0], 'health-check'])
+        self.cli_commit()
+
+        for group in groups[1:]:
+            config = getConfig(f'vrrp_instance {group}')
+            self.assertIn(f'track_script', config)
+
+        config = getConfig(f'vrrp_instance {groups[0]}')
+        self.assertNotIn(f'track_script', config)
+
+        config = getConfig(f'vrrp_sync_group {sync_group}')
+        self.assertNotIn(f'track_script', config)
+
+        self.cli_set(base_path + ['vrrp', 'sync-group', sync_group, 'health-check', 'ping', '127.0.0.1'])
+
+        # commit changes
+        self.cli_commit()
+
+        config = getConfig(f'vrrp_instance {groups[0]}')
+        self.assertNotIn(f'track_script', config)
+
+        config = getConfig(f'vrrp_sync_group {sync_group}')
+        self.assertIn(f'track_script', config)
+
 
 if __name__ == '__main__':
     unittest.main(verbosity=2)